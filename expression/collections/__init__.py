--- conflicted
+++ resolved
@@ -1,14 +1,9 @@
 """
 Collection abstractions.
 """
-<<<<<<< HEAD
-from . import array, asyncseq, frozenlist, map, seq
+from . import array, asyncseq, block, map, seq
 from .array import TypedArray
-from .frozenlist import FrozenList
-=======
-from . import asyncseq, block, map, seq
 from .block import Block
->>>>>>> 08136cb1
 from .map import Map
 from .seq import Seq
 
