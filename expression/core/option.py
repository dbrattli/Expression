"""Option module.

Contains a collection of static methods (functions) for operating on
options. All functions takes the source as the last curried argument,
i.e all functions returns a function that takes the source sequence as
the only argument.
"""
from __future__ import annotations

from abc import ABC, abstractmethod
from typing import (
    TYPE_CHECKING,
    Any,
    Callable,
    Dict,
    Generator,
    Iterable,
    Iterator,
    List,
    Optional,
    TypeVar,
    Union,
    cast,
)

<<<<<<< HEAD
from .curry import curry_flipped
=======
from typing_extensions import TypeGuard

>>>>>>> 659c9a52
from .error import EffectError
from .pipe import PipeMixin
from .typing import GenericValidator, ModelField, SupportsValidation

if TYPE_CHECKING:
    from ..collections.seq import Seq

_TSource = TypeVar("_TSource")
_TResult = TypeVar("_TResult")

_T1 = TypeVar("_T1")
_T2 = TypeVar("_T2")


def _validate(value: Any, field: ModelField) -> Option[Any]:
    if isinstance(value, Option):
        return cast(Option[Any], value)

    if isinstance(value, Dict) and not value:
        return Nothing

    if field.sub_fields:
        sub_field = field.sub_fields[0]
        value, error = sub_field.validate(value, {}, loc="Option")
        if error:
            raise ValueError(str(error))

    return Some(cast(Any, value))


class Option(
    Iterable[_TSource],
    PipeMixin,
    SupportsValidation["Option[_TSource]"],
    ABC,
):
    """Option abstract base class."""

    __validators__: List[GenericValidator[Option[_TSource]]] = [_validate]

    @abstractmethod
    def default_value(self, value: _TSource) -> _TSource:
        """Get with default value.

        Gets the value of the option if the option is Some, otherwise
        returns the specified default value.
        """
        raise NotImplementedError

    @abstractmethod
    def default_with(self, getter: Callable[[], _TSource]) -> _TSource:
        """Get with default value lazily.

        Gets the value of the option if the option is Some, otherwise
        returns the value produced by the getter
        """
        raise NotImplementedError

    @abstractmethod
    def map(self, mapper: Callable[[_TSource], _TResult]) -> Option[_TResult]:
        raise NotImplementedError

    @abstractmethod
    def map2(
        self, mapper: Callable[[_TSource, _T2], _TResult], other: Option[_T2]
    ) -> Option[_TResult]:
        raise NotImplementedError

    @abstractmethod
    def bind(self, mapper: Callable[[_TSource], Option[_TResult]]) -> Option[_TResult]:
        """Bind option.

        Applies and returns the result of the mapper if the value is
        `Some`. If the value is `Nothing` then `Nothing` is returned.

        Args:
            mapper: A function that takes the value of type TSource from
                an option and transforms it into an option containing a
                value of type TResult.

        Returns:
            An option of the output type of the mapper.
        """
        raise NotImplementedError

    @abstractmethod
    def or_else(self, if_none: Option[_TSource]) -> Option[_TSource]:
        """Returns option if it is Some, otherwise returns `if_one`."""
        raise NotImplementedError

    @abstractmethod
    def or_else_with(self, if_none: Callable[[], Option[_TSource]]) -> Option[_TSource]:
        """Returns option if it is Some,
        otherwise evaluates the given function and returns the result."""
        raise NotImplementedError

    @abstractmethod
    def filter(self, predicate: Callable[[_TSource], bool]) -> Option[_TSource]:
        """Returns the input if the predicate evaluates to true,
        otherwise returns `Nothing`"""
        raise NotImplementedError

    @abstractmethod
    def to_list(self) -> List[_TSource]:
        raise NotImplementedError

    @abstractmethod
    def to_seq(self) -> Seq[_TSource]:
        raise NotImplementedError

    @abstractmethod
    def is_some(self) -> TypeGuard[Some[_TSource]]:
        """Returns true if the option is not Nothing."""
        raise NotImplementedError

    @abstractmethod
    def is_none(self) -> TypeGuard[Nothing_[_TSource]]:
        """Returns true if the option is Nothing."""
        raise NotImplementedError

    @classmethod
    def of_obj(cls, value: _TSource) -> Option[_TSource]:
        """Convert object to an option."""
        return of_optional(value)

    @classmethod
    def of_optional(cls, value: Optional[_TSource]) -> Option[_TSource]:
        """Convert optional value to an option."""
        return of_optional(value)

    @abstractmethod
    def dict(self) -> Optional[_TSource]:
        """Returns a json string representation of the option."""
        raise NotImplementedError

    @property
    @abstractmethod
    def value(self) -> _TSource:
        """Returns the value wrapped by the option.

        A `ValueError` is raised if the option is `Nothing`.
        """
        raise NotImplementedError

    @abstractmethod
    def __eq__(self, o: Any) -> bool:
        raise NotImplementedError

    @abstractmethod
    def __lt__(self, other: Any) -> bool:
        raise NotImplementedError

    def __repr__(self) -> str:
        return self.__str__()

    @classmethod
    def __get_validators__(cls) -> Iterator[GenericValidator[Option[_TSource]]]:
        yield from cls.__validators__

    @abstractmethod
    def __hash__(self) -> int:
        raise NotImplementedError


class Some(Option[_TSource]):
    """The Some option case class."""

    __match_args__ = ("value",)

    def __init__(self, value: _TSource) -> None:
        self._value = value

    def default_value(self, value: _TSource) -> _TSource:
        """Gets the value of the option if the option is Some, otherwise
        returns the specified default value.
        """
        return self._value

    def default_with(self, getter: Callable[[], _TSource]) -> _TSource:
        """Get with default value.

        Gets the value of the option if the option is Some, otherwise
        returns the value produced by the getter
        """
        return self._value

    def is_some(self) -> TypeGuard[Some[_TSource]]:
        """Returns `True`."""
        return True

    def is_none(self) -> TypeGuard[Nothing_[_TSource]]:
        """Returns `False`."""
        return False

    def map(self, mapper: Callable[[_TSource], _TResult]) -> Option[_TResult]:
        return Some(mapper(self._value))

    def map2(
        self, mapper: Callable[[_TSource, _T2], _TResult], other: Option[_T2]
    ) -> Option[_TResult]:
        if isinstance(other, Some):
            return Some(mapper(self._value, other.value))
        return Nothing

    def bind(self, mapper: Callable[[_TSource], Option[_TResult]]) -> Option[_TResult]:
        """Bind option.

        Applies and returns the result of the mapper if the value is
        `Some`. If the value is `Nothing` then `Nothing` is returned.

        Args:
            mapper: A function that takes the value of type TSource from
                an option and transforms it into an option containing a
                value of type TResult.

        Returns:
            An option of the output type of the mapper.
        """
        return mapper(self._value)

    def or_else(self, if_none: Option[_TSource]) -> Option[_TSource]:
        """Returns `self`."""
        return self

    def or_else_with(self, if_none: Callable[[], Option[_TSource]]) -> Option[_TSource]:
        """Returns `self`."""
        return self

    def filter(self, predicate: Callable[[_TSource], bool]) -> Option[_TSource]:
        """Returns the input if the predicate evaluates to true,
        otherwise returns `Nothing`"""
        return self if predicate(self._value) else Nothing

    def to_list(self) -> List[_TSource]:
        return [self._value]

    def to_seq(self) -> Seq[_TSource]:
        # deferred import to avoid circular dependencies
        from expression.collections.seq import Seq

        return Seq.of(self._value)

    def dict(self) -> Optional[_TSource]:
        attr = getattr(self._value, "dict", None) or getattr(self._value, "dict", None)
        if attr and callable(attr):
            value = attr()
        else:
            value = self._value

        return value

    @property
    def value(self) -> _TSource:
        """Returns the value wrapped by the option.

        A `ValueError` is raised if the option is `Nothing`.
        """
        return self._value

    def __lt__(self, other: Any) -> bool:
        if isinstance(other, Some):
            return self._value < other._value  # type: ignore
        return False

    def __eq__(self, o: Any) -> bool:
        if isinstance(o, Some):
            return self._value == o._value  # type: ignore
        return False

    def __iter__(self) -> Generator[_TSource, _TSource, _TSource]:
        return (yield self._value)

    def __str__(self) -> str:
        return f"Some {self._value}"

    def __hash__(self) -> int:
        return hash(self._value)


class Nothing_(Option[_TSource], EffectError):
    """The None option case class.

    Do not use. Use the singleton `Nothing` instead. Since Nothing is a
    singleton it can be tested e.g using `is`:
        >>> if xs is Nothing:
        ...     return True
    """

    def default_value(self, value: _TSource) -> _TSource:
        """Gets the value of the option if the option is Some, otherwise
        returns the specified default value.
        """
        return value

    def default_with(self, getter: Callable[[], _TSource]) -> _TSource:
        """Get with default value.

        Gets the value of the option if the option is Some, otherwise
        returns the value produced by the getter
        """
        return getter()

    def is_some(self) -> TypeGuard[Some[_TSource]]:
        """Returns `False`."""
        return False

    def is_none(self) -> TypeGuard[Nothing_[_TSource]]:
        """Returns `True`."""
        return True

    def map(self, mapper: Callable[[_TSource], _TResult]) -> Option[_TResult]:
        return Nothing

    def map2(
        self, mapper: Callable[[_TSource, _T2], _TResult], other: Option[_T2]
    ) -> Option[_TResult]:
        return Nothing

    def bind(self, mapper: Callable[[_TSource], Option[_TResult]]) -> Option[_TResult]:
        """Bind option.

        Applies and returns the result of the mapper if the value is
        `Some`. If the value is `Nothing` then `Nothing` is returned.

        Args:
            mapper: A function that takes the value of type TSource from
                an option and transforms it into an option containing a
                value of type TResult.

        Returns:
            An option of the output type of the mapper.
        """
        return Nothing

    def or_else(self, if_none: Option[_TSource]) -> Option[_TSource]:
        """Returns `if_none`."""
        return if_none

    def or_else_with(self, if_none: Callable[[], Option[_TSource]]) -> Option[_TSource]:
        """Evaluates `if_none` and returns the result."""
        return if_none()

    def filter(self, predicate: Callable[[_TSource], bool]) -> Option[_TSource]:
        return Nothing

    def to_list(self) -> List[_TSource]:
        return []

    def to_seq(self) -> Seq[_TSource]:
        # deferred import to avoid circular dependencies
        from expression.collections.seq import Seq

        return Seq()

    def dict(self) -> Union[_TSource, Dict[Any, Any]]:
        return {}  # Pydantic cannot handle None or other types than Optional

    @property
    def value(self) -> _TSource:
        """Returns the value wrapped by the option.

        A `ValueError` is raised if the option is `Nothing`.
        """

        raise ValueError("There is no value.")

    def __iter__(self) -> Generator[_TSource, _TSource, _TSource]:
        """Return iterator for the `Nothing` case.

        We basically want to return nothing, but we have to return
        something to signal fail.
        """

        raise Nothing
        while False:
            yield

    def __lt__(self, other: Any) -> bool:
        return True

    def __eq__(self, o: Any) -> bool:
        if o is Nothing:
            return True
        return False

    def __str__(self):
        return "Nothing"

    def __hash__(self) -> int:
        return 0


# The singleton None class. We use the name 'Nothing' here instead of `None` to
# avoid conflicts with the builtin `None` value in Python.
# Note to self: Must be of type `Nothing_` or pattern matching will not work.
Nothing: Nothing_[Any] = Nothing_()
"""Singleton `Nothing` object.

Since Nothing is a singleton it can be tested e.g using `is`:
    >>> if xs is Nothing:
    ...     return True
"""


@curry_flipped(1)
def bind(
    option: Option[_TSource],
    mapper: Callable[[_TSource], Option[_TResult]],
) -> Option[_TResult]:
    """Bind option.

    Applies and returns the result of the mapper if the value is
    `Some`. If the value is `Nothing` then `Nothing` is returned.

    Args:
        mapper: A function that takes the value of type _TSource from
            an option and transforms it into an option containing a
            value of type TResult.

    Returns:
        A partially applied function that takes an option and returns an
        option of the output type of the mapper.
    """

    return option.bind(mapper)


def default_value(value: _TSource) -> Callable[[Option[_TSource]], _TSource]:
    """Gets the value of the option if the option is Some, otherwise
    returns the specified default value.
    """

    def _default_value(option: Option[_TSource]) -> _TSource:
        return option.default_value(value)

    return _default_value


def default_with(
    getter: Callable[[], _TSource]
) -> Callable[[Option[_TSource]], _TSource]:
    """Get with default value lazily.

    Gets the value of the option if the option is Some, otherwise
    returns the value produced by the getter
    """

    def _default_with(option: Option[_TSource]) -> _TSource:
        return option.default_with(getter)

    return _default_with


def is_none(option: Option[_TSource]) -> TypeGuard[Nothing_[_TSource]]:
    return option.is_none()


def is_some(option: Option[_TSource]) -> TypeGuard[Some[_TSource]]:
    return option.is_some()


@curry_flipped(1)
def map(
    option: Option[_TSource], mapper: Callable[[_TSource], _TResult]
) -> Option[_TResult]:
    return option.map(mapper)


def map2(
    mapper: Callable[[_T1, _T2], _TResult]
) -> Callable[[Option[_T1], Option[_T2]], Option[_TResult]]:
    def _map2(opt1: Option[_T1], opt2: Option[_T2]) -> Option[_TResult]:
        return opt1.map2(mapper, opt2)

    return _map2


def or_else(
    if_none: Option[_TSource],
) -> Callable[[Option[_TSource]], Option[_TSource]]:
    """Returns option if it is Some, otherwise returns `if_none`."""

    def _or_else(option: Option[_TSource]) -> Option[_TSource]:
        return option.or_else(if_none)

    return _or_else


def to_list(option: Option[_TSource]) -> List[_TSource]:
    return option.to_list()


def to_seq(option: Option[_TSource]) -> Seq[_TSource]:
    return option.to_seq()


def of_optional(value: Optional[_TSource]) -> Option[_TSource]:
    """Convert an optional value to an option.

    Convert a value that could be `None` into an `Option` value. Same as
    `of_obj` but with typed values.

    Args:
        value: The input optional value.

    Return:
        The result option.
    """
    if value is None:
        return Nothing

    return Some(value)


def of_obj(value: Any) -> Option[Any]:
    """Convert object to an option.

    Convert a value that could be `None` into an `Option` value.

    Args:
        value: The input object.

    Return:
        The result option.
    """
    return of_optional(value)


def dict(value: Option[_TSource]) -> Union[_TSource, Dict[Any, Any], None]:
    return value.dict()


def default_arg(value: Option[_TSource], default_value: _TSource) -> _TSource:
    """Specify default argument.

    Used to specify a default value for an optional argument in the
    implementation of a function. Same as `default_value`, but
    "uncurried" and with the arguments swapped.
    """
    return value.default_value(default_value)


__all__ = [
    "Option",
    "Some",
    "Nothing",
    "Nothing_",
    "bind",
    "default_arg",
    "default_value",
    "default_with",
    "map",
    "map2",
    "is_none",
    "is_some",
    "or_else",
    "to_list",
    "dict",
    "to_seq",
    "of_optional",
    "of_obj",
]<|MERGE_RESOLUTION|>--- conflicted
+++ resolved
@@ -23,12 +23,9 @@
     cast,
 )
 
-<<<<<<< HEAD
 from .curry import curry_flipped
-=======
 from typing_extensions import TypeGuard
 
->>>>>>> 659c9a52
 from .error import EffectError
 from .pipe import PipeMixin
 from .typing import GenericValidator, ModelField, SupportsValidation
