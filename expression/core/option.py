"""Option module.

Contains a collection of static methods (functions) for operating on
options. All functions takes the source as the last curried argument,
i.e all functions returns a function that takes the source sequence as
the only argument.
"""
from __future__ import annotations

import builtins
from collections.abc import Callable, Generator, Iterable
from typing import TYPE_CHECKING, Any, Literal, TypeGuard, TypeVar, TypeVarTuple, get_args, get_origin

from .curry import curry_flip
from .error import EffectError
from .pipe import PipeMixin
from .tagged_union import case, tag, tagged_union


if TYPE_CHECKING:
    # The following imports are only used for type checking and will be lazy imported.
    from pydantic import GetCoreSchemaHandler
    from pydantic_core import CoreSchema

    from expression.collections.seq import Seq
    from expression.core.result import Result


_TSourceOut = TypeVar("_TSourceOut", covariant=True)
_TSource = TypeVar("_TSource")
_TResult = TypeVar("_TResult")
_TError = TypeVar("_TError")

_T1 = TypeVar("_T1")
_T2 = TypeVar("_T2")
_P = TypeVarTuple("_P")


@tagged_union(frozen=True, order=True)
class Option(
    Iterable[_TSourceOut],
    PipeMixin,
):
    """Option class."""

    tag: Literal["some", "none"] = tag()

    none: None = case()
    some: _TSourceOut = case()

    @staticmethod
    def Some(value: _TSource) -> Option[_TSource]:
        """Create a Some option."""
        return Option(some=value)

    @staticmethod
    def Nothing() -> Option[_TSourceOut]:
        """Create a None option."""
        return Option(none=None)

    def default_value(self, value: _TSource) -> _TSourceOut | _TSource:
        """Get with default value.

        Gets the value of the option if the option is Some, otherwise
        returns the specified default value.
        """
        match self:
            case Option(tag="some", some=some):
                return some
            case _:
                return value

    def default_with(self, getter: Callable[[], _TSource]) -> _TSourceOut | _TSource:
        """Get with default value lazily.

        Gets the value of the option if the option is Some, otherwise
        returns the value produced by the getter
        """
        match self:
            case Option(tag="some", some=some):
                return some
            case _:
                return getter()

    def map(self, mapper: Callable[[_TSourceOut], _TResult]) -> Option[_TResult]:
        """Map option.

        Applies the mapper to the value if the option is Some, otherwise
        returns `Nothing`.
        """
        match self:
            case Option(tag="some", some=some):
                return Some(mapper(some))
            case _:
                return Nothing

    def map2(self, mapper: Callable[[_TSourceOut, _T2], _TResult], other: Option[_T2]) -> Option[_TResult]:
        """Map2 option.

        Applies the mapper to the values if both options are Some,
        otherwise returns `Nothing`.
        """
        match self, other:
            case Option(tag="some", some=some), Option(tag="some", some=other_value):
                return Some(mapper(some, other_value))
            case _:
                return Nothing

<<<<<<< HEAD
    def bind(self, mapper: Callable[[_TSourceOut], Option[_TResult]]) -> Option[_TResult]:
=======
    def starmap(self: Option[tuple[*_P]], mapper: Callable[[*_P], _TResult]) -> Option[_TResult]:
        """Starmap option.

        Applies the mapper to the values if the option is Some,
        otherwise returns `Nothing`. The tuple is unpacked before
        applying the mapper.
        """
        match self:
            case Option(tag="some", some=some):
                return Some(mapper(*some))
            case _:
                return Nothing

    def bind(self, mapper: Callable[[_TSource], Option[_TResult]]) -> Option[_TResult]:
>>>>>>> 3cfd9e86
        """Bind option.

        Applies and returns the result of the mapper if the value is
        `Some`. If the value is `Nothing` then `Nothing` is returned.

        Args:
            mapper: A function that takes the value of type TSource from
                an option and transforms it into an option containing a
                value of type TResult.

        Returns:
            An option of the output type of the mapper.
        """
        match self:
            case Option(tag="some", some=some):
                return mapper(some)
            case _:
                return Nothing

    def or_else(self, if_none: Option[_TSourceOut]) -> Option[_TSourceOut]:
        """Returns option if it is Some, otherwise returns `if_one`."""
        match self:
            case Option(tag="some"):
                return self
            case _:
                return if_none

    def or_else_with(self, if_none: Callable[[], Option[_TSourceOut]]) -> Option[_TSourceOut]:
        """Or-else-with.

        Returns option if it is Some,
        otherwise evaluates the given function and returns the result.
        """
        match self:
            case Option(tag="some"):
                return self
            case _:
                return if_none()

    def filter(self, predicate: Callable[[_TSourceOut], bool]) -> Option[_TSourceOut]:
        """Filter option.

        Returns the input if the predicate evaluates to true, otherwise
        returns `Nothing`.
        """
        match self:
            case Option(tag="some", some=some) if predicate(some):
                return self
            case _:
                return Nothing

    def to_list(self) -> list[_TSourceOut]:
        """Convert option to list."""
        match self:
            case Option(tag="some", some=some):
                return [some]
            case _:
                return []

    def to_seq(self) -> Seq[_TSourceOut]:
        """Convert option to sequence."""
        # deferred import to avoid circular dependencies
        from expression.collections.seq import Seq

        match self:
            case Option(tag="some", some=some):
                return Seq.of(some)
            case _:
                return Seq()

    def is_some(self) -> bool:
        """Returns true if the option is not Nothing."""
        match self:
            case Option(tag="some"):
                return True
            case _:
                return False

    def is_none(self) -> bool:
        """Returns true if the option is Nothing."""
        match self:
            case Option(tag="some"):
                return False
            case _:
                return True

    @staticmethod
    def of_obj(value: _TSource) -> Option[_TSource]:
        """Convert object to an option."""
        return of_optional(value)

    @staticmethod
    def of_optional(value: _TSource | None) -> Option[_TSource]:
        """Convert optional value to an option."""
        return of_optional(value)

    @staticmethod
    def of_result(result: Result[_TSource, Any]) -> Option[_TSource]:
        """Convert result to an option."""
        return of_result(result)

    def to_optional(self) -> _TSourceOut | None:
        """Convert option to an optional."""
        match self:
            case Option(tag="some", some=some):
                return some
            case _:
                return None

    def to_result(self, error: _TError) -> Result[_TSourceOut, _TError]:
        """Convert option to a result."""
        from expression.core.result import Result

        match self:
            case Option(tag="some", some=some):
                return Result(ok=some)
            case _:
                return Result(error=error)

    def to_result_with(self, error: Callable[[], _TError]) -> Result[_TSourceOut, _TError]:
        """Convert option to a result."""
        from expression.core.result import Result

        match self:
            case Option(tag="some", some=some):
                return Result(ok=some)
            case _:
                return Result(error=error())

    def dict(self) -> _TSourceOut | None:
        """Returns a json string representation of the option."""
        match self:
            case Option(tag="some", some=value):
                attr = getattr(value, "model_dump", None) or getattr(value, "dict", None)
                if attr and callable(attr):
                    value = attr()

                return value
            case _:
                return None

    @property
    def value(self) -> _TSourceOut:
        """Returns the value wrapped by the option.

        A `ValueError` is raised if the option is `Nothing`.
        """
        match self:
            case Option(tag="some", some=some):
                return some
            case _:
                raise ValueError("There is no value.")

    def __eq__(self, o: Any) -> bool:
        return isinstance(o, Option) and self.tag == o.tag and getattr(self, self.tag) == getattr(o, self.tag)  # type: ignore

    def __iter__(self) -> Generator[_TSourceOut, _TSourceOut, _TSourceOut]:
        match self:
            case Option(tag="some", some=value):
                return (yield value)
            case _:
                raise EffectError(Nothing)

    def __str__(self) -> str:
        match self:
            case Option(tag="some", some=some):
                return f"Some {some}"
            case _:
                return "Nothing"

    def __repr__(self) -> str:
        return self.__str__()

    @classmethod
    def __get_pydantic_core_schema__(cls, source_type: Any, handler: GetCoreSchemaHandler) -> CoreSchema:
        from pydantic import ValidatorFunctionWrapHandler
        from pydantic_core import core_schema

        origin = get_origin(source_type)
        if origin is None:  # used as `x: Owner` without params
            origin = source_type
            item_tp = Any
        else:
            item_tp = get_args(source_type)[0]

        value_schema = handler.generate_schema(item_tp)
        none_schema = handler.generate_schema(None)

        def validate_some(v: Any, handler: ValidatorFunctionWrapHandler) -> Option[Any]:
            value = handler(v)
            return Some(value)

        def validate_none(v: Any, handler: ValidatorFunctionWrapHandler) -> Option[Any]:
            _ = handler(v)
            return Nothing

        python_schema = core_schema.union_schema(
            [
                core_schema.is_instance_schema(Option),
                core_schema.chain_schema(
                    [
                        core_schema.none_schema(),
                        core_schema.no_info_wrap_validator_function(validate_none, none_schema),
                    ]
                ),
                core_schema.chain_schema(
                    [
                        # Ensure the value is an instance of _T
                        core_schema.is_instance_schema(item_tp),
                        # Use the value_schema to validate `values`
                        core_schema.no_info_wrap_validator_function(validate_some, value_schema),
                    ]
                ),
            ]
        )

        return core_schema.json_or_python_schema(
            json_schema=core_schema.chain_schema(
                [
                    core_schema.any_schema(),
                    # after validating the json data convert it to python
                    core_schema.no_info_before_validator_function(
                        lambda data: cls(some=data) if data is not None else cls(none=data),
                        python_schema,
                    ),
                ]
            ),
            python_schema=python_schema,
            serialization=core_schema.plain_serializer_function_ser_schema(lambda instance: instance.dict()),
        )


# # The singleton None class. We use the name 'Nothing' here instead of `None` to
# # avoid conflicts with the builtin `None` value in Python.
# TODO: also allow None here?
Nothing: Option[Any] = Option[Any].Nothing()
"""Singleton `Nothing` object.

Since Nothing is a singleton it can be tested e.g using `is`:
    >>> if xs is Nothing:
    ...     return True
"""


def Some(value: _T1) -> Option[_T1]:
    """Create a Some option."""
    return Option.Some(value)


@curry_flip(1)
def bind(option: Option[_TSource], mapper: Callable[[_TSource], Option[_TResult]]) -> Option[_TResult]:
    """Bind option.

    Applies and returns the result of the mapper if the value is
    `Some`. If the value is `Nothing` then `Nothing` is returned.

    Args:
        option: Source option to bind.
        mapper: A function that takes the value of type _TSource from
            an option and transforms it into an option containing a
            value of type TResult.

    Returns:
        A partially applied function that takes an option and returns an
        option of the output type of the mapper.
    """
    return option.bind(mapper)


@curry_flip(1)
def default_value(option: Option[_TSource], value: _T1) -> _TSource | _T1:
    """Get value or default value.

    Gets the value of the option if the option is Some, otherwise
    returns the specified default value.
    """
    return option.default_value(value)


def default_with(getter: Callable[[], _TSource]) -> Callable[[Option[_TSource]], _TSource]:
    """Get with default value lazily.

    Gets the value of the option if the option is Some, otherwise
    returns the value produced by the getter
    """

    def _default_with(option: Option[_TSource]) -> _TSource:
        return option.default_with(getter)

    return _default_with


def is_none(option: Option[_TSource]) -> TypeGuard[Option[_TSource]]:
    return option.is_none()


def is_some(option: Option[_TSource]) -> TypeGuard[Option[_TSource]]:
    return option.is_some()


@curry_flip(1)
def map(option: Option[_TSource], mapper: Callable[[_TSource], _TResult]) -> Option[_TResult]:
    return option.map(mapper)


@curry_flip(2)
def map2(opt1: Option[_T1], opt2: Option[_T2], mapper: Callable[[_T1, _T2], _TResult]) -> Option[_TResult]:
    return opt1.map2(mapper, opt2)


@curry_flip(1)
def starmap(option: Option[tuple[*_P]], mapper: Callable[[*_P], _TResult]) -> Option[_TResult]:
    return option.starmap(mapper)


def or_else(
    option: Option[_TSource],
    if_none: Option[_TSource],
) -> Option[_TSource]:
    """Returns option if it is Some, otherwise returns `if_none`."""
    return option.or_else(if_none)


def to_list(option: Option[_TSource]) -> list[_TSource]:
    return option.to_list()


def to_seq(option: Option[_TSource]) -> Seq[_TSource]:
    return option.to_seq()


def to_optional(value: Option[_TSource]) -> _TSource | None:
    """Convert an option value to an optional.

    Args:
        value: The input option value.

    Return:
        The result optional.
    """
    return value.to_optional()


def of_optional(value: _TSource | None) -> Option[_TSource]:
    """Convert an optional value to an option.

    Args:
        value: The input optional value.

    Return:
        The result option.
    """
    if value is None:
        return Nothing

    return Some(value)


def of_obj(value: Any) -> Option[Any]:
    """Convert object to an option.

    Convert a value that could be `None` into an `Option` value.

    Args:
        value: The input object.

    Return:
        The result option.
    """
    return of_optional(value)


def of_result(result: Result[_TSource, Any]) -> Option[_TSource]:
    from expression.core.result import Result

    match result:
        case Result(tag="ok", ok=value):
            return Some(value)
        case _:
            return Nothing


def to_result(value: Option[_TSource], error: _TError) -> Result[_TSource, _TError]:
    return value.to_result(error)


def to_result_with(value: Option[_TSource], error: Callable[[], _TError]) -> Result[_TSource, _TError]:
    return value.to_result_with(error)


def model_dump(value: Option[_TSource]) -> _TSource | builtins.dict[Any, Any] | None:
    return value.dict()


def default_arg(value: Option[_TSource], default_value: _T1) -> _TSource | _T1:
    """Specify default argument.

    Used to specify a default value for an optional argument in the
    implementation of a function. Same as `default_value`, but
    "uncurried" and with the arguments swapped.
    """
    return value.default_value(default_value)


__all__ = [
    "Option",
    "Some",
    "Nothing",
    "bind",
    "default_arg",
    "default_value",
    "default_with",
    "map",
    "map2",
    "is_none",
    "is_some",
    "or_else",
    "to_list",
    "model_dump",
    "to_seq",
    "to_optional",
    "of_optional",
    "to_result",
    "of_result",
    "of_obj",
]<|MERGE_RESOLUTION|>--- conflicted
+++ resolved
@@ -106,9 +106,6 @@
             case _:
                 return Nothing
 
-<<<<<<< HEAD
-    def bind(self, mapper: Callable[[_TSourceOut], Option[_TResult]]) -> Option[_TResult]:
-=======
     def starmap(self: Option[tuple[*_P]], mapper: Callable[[*_P], _TResult]) -> Option[_TResult]:
         """Starmap option.
 
@@ -122,8 +119,7 @@
             case _:
                 return Nothing
 
-    def bind(self, mapper: Callable[[_TSource], Option[_TResult]]) -> Option[_TResult]:
->>>>>>> 3cfd9e86
+    def bind(self, mapper: Callable[[_TSourceOut], Option[_TResult]]) -> Option[_TResult]:
         """Bind option.
 
         Applies and returns the result of the mapper if the value is
