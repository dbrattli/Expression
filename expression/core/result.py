"""Result module.

The Result[TSource,TError] type lets you write error-tolerant code that
can be composed. The Result type is typically used in monadic
error-handling, which is often referred to as Railway-oriented
Programming.

There is also a simplifyed alias of this type called `Maybe` that pins
the Result type to Exception.
"""
from __future__ import annotations

import json
from abc import ABC, abstractmethod
from typing import (
    Any,
    Callable,
    Dict,
    Generator,
    Iterable,
    Iterator,
    List,
    Type,
    TypeVar,
    Union,
    cast,
    get_origin,
    overload,
)

from .error import EffectError
from .match import Case, SupportsMatch
<<<<<<< HEAD
from .pipe import pipe
from .typing import Validated, Validator
=======
from .pipe import PipeMixin
>>>>>>> d3e961d1

_TSource = TypeVar("_TSource")
_TResult = TypeVar("_TResult")
_TError = TypeVar("_TError")

# Used for generic methods
_TSourceM = TypeVar("_TSourceM")
_TErrorM = TypeVar("_TErrorM")


<<<<<<< HEAD

def _validate(result: Any) -> Result[Any, Any]:
    if isinstance(result, Result):
        return cast(Result[Any, Any], result)

    value = result.get("ok")  # FIXME
    return Ok(value)


class Result(
    Iterable[_TSource],
    SupportsMatch[Union[_TSource, _TError]],
    Validated[Union[_TSource, _TError]],
=======
class Result(
    Iterable[_TSource],
    PipeMixin,
    SupportsMatch[Union[_TSource, _TError]],
>>>>>>> d3e961d1
    ABC,
):
    """The result abstract base class."""

<<<<<<< HEAD
    __validators__: List[Validator[_TSource]] = [_validate]

    @overload
    def pipe(
        self: Result[_T1, _TError],
        __fn1: Callable[[Result[_T1, _TError]], Result[_T2, _TError]],
    ) -> Result[_T2, _TError]:
        ...

    @overload
    def pipe(
        self,
        __fn1: Callable[[Result[_TSource, _TError]], _T1],
        __fn2: Callable[[_T1], _T2],
    ) -> _T2:
        ...

    @overload
    def pipe(
        self,
        __fn1: Callable[[Result[_TSource, _TError]], _T1],
        __fn2: Callable[[_T1], _T2],
        __fn3: Callable[[_T2], _T3],
    ) -> _T3:
        ...

    @overload
    def pipe(
        self,
        __fn1: Callable[[Result[_TSource, _TError]], _T1],
        __fn2: Callable[[_T1], _T2],
        __fn3: Callable[[_T2], _T3],
        __fn4: Callable[[_T3], _T4],
    ) -> _T4:
        ...

    def pipe(self, *args: Any) -> Any:
        """Pipe result through the given functions."""
        return pipe(self, *args)

=======
>>>>>>> d3e961d1
    @abstractmethod
    def map(self, mapper: Callable[[_TSource], _TResult]) -> Result[_TResult, _TError]:
        raise NotImplementedError

    @abstractmethod
    def map_error(
        self, mapper: Callable[[_TError], _TResult]
    ) -> Result[_TSource, _TResult]:
        """Return a result of the error value after applying the mapping
        function, or Ok if the input is Ok."""
        raise NotImplementedError

    @abstractmethod
    def bind(
        self, mapper: Callable[[_TSource], Result[_TResult, _TError]]
    ) -> Result[_TResult, _TError]:
        raise NotImplementedError

    @overload
    def match(self, pattern: "Ok[_TSourceM, Any]") -> Iterable[_TSourceM]:
        ...

    @overload
    def match(self, pattern: "Error[Any, _TErrorM]") -> Iterable[_TErrorM]:
        ...

    @overload
    def match(self, pattern: "Case[Ok[_TSourceM, Any]]") -> Iterable[_TSourceM]:
        ...

    @overload
    def match(self, pattern: "Case[Error[Any, _TErrorM]]") -> Iterable[_TErrorM]:
        ...

    @overload
    def match(self, pattern: "Type[Result[_TSourceM, Any]]") -> Iterable[_TSourceM]:
        ...

    def match(self, pattern: Any) -> Any:
        """Match result with pattern."""

        case: Case[Iterable[Union[_TSource, _TError]]] = Case(self)
        return case(pattern) if pattern else case

    @abstractmethod
    def is_error(self) -> bool:
        """Returns `True` if the result is an `Error` value."""

        raise NotImplementedError

    @abstractmethod
    def is_ok(self) -> bool:
        """Returns `True` if the result is an `Ok` value."""

        raise NotImplementedError

    @abstractmethod
    def to_json(self) -> Dict[str, Union[_TSource, _TError]]:
        """Returns a json serializable representation of the result."""
        raise NotImplementedError

    def __eq__(self, o: Any) -> bool:
        raise NotImplementedError

    @abstractmethod
    def __iter__(self) -> Iterator[_TSource]:
        raise NotImplementedError

    def __repr__(self) -> str:
        return str(self)

    @classmethod
    def __get_validators__(cls) -> Iterator[Validator[_TSource]]:
        yield from cls.__validators__


class Ok(Result[_TSource, _TError], SupportsMatch[_TSource]):
    """The Ok result case class."""

    def __init__(self, value: _TSource) -> None:
        self._value = value

    @property
    def value(self) -> _TSource:
        return self._value

    def map(self, mapper: Callable[[_TSource], _TResult]) -> Result[_TResult, _TError]:
        return Ok(mapper(self._value))

    def bind(
        self, mapper: Callable[[_TSource], Result[_TResult, _TError]]
    ) -> Result[_TResult, _TError]:
        return mapper(self._value)

    def map_error(
        self, mapper: Callable[[_TError], _TResult]
    ) -> Result[_TSource, _TResult]:
        """Return a result of the error value after applying the mapping
        function, or Ok if the input is Ok."""
        return Ok(self._value)

    def is_error(self) -> bool:
        """Returns `True` if the result is an `Ok` value."""

        return False

    def is_ok(self) -> bool:
        """Returns `True` if the result is an `Ok` value."""

        return True

    def to_json(self) -> Dict[str, Union[_TSource, _TError]]:
        """Returns a json string representation of the ok value."""
        return dict(ok=self._value)

    def __match__(self, pattern: Any) -> Iterable[_TSource]:
        if self is pattern or self == pattern:
            return [self.value]

        try:
            origin: Any = get_origin(pattern)
            if isinstance(self, origin or pattern):
                return [self.value]
        except TypeError:
            pass

        return []

    def __eq__(self, o: Any) -> bool:
        if isinstance(o, Ok):
            return self.value == o.value  # type: ignore
        return False

    def __iter__(self) -> Generator[_TSource, _TSource, _TSource]:
        """Return iterator for Ok case."""
        return (yield self._value)

    def __str__(self):
        return f"Ok {self._value}"


class ResultException(EffectError):
    """Makes the Error case a valid exception for effect handling. Do
    not use directly."""

    def __init__(self, message: str):
        self.message = message


class Error(ResultException, Result[_TSource, _TError]):
    """The Error result case class."""

    def __init__(self, error: _TError) -> None:
        super().__init__(str(error))
        self._error = error

    @property
    def error(self) -> _TError:
        return self._error

    def map(self, mapper: Callable[[_TSource], _TResult]) -> Result[_TResult, _TError]:
        return Error(self._error)

    def bind(
        self, mapper: Callable[[_TSource], Result[_TResult, _TError]]
    ) -> Result[_TResult, _TError]:
        return Error(self._error)

    def map_error(
        self, mapper: Callable[[_TError], _TResult]
    ) -> Result[_TSource, _TResult]:
        """Return a result of the error value after applying the mapping
        function, or Ok if the input is Ok."""
        return Error(mapper(self._error))

    def is_error(self) -> bool:
        """Returns `True` if the result is an `Ok` value."""
        return True

    def is_ok(self) -> bool:
        """Returns `True` if the result is an `Ok` value."""
        return False

    def to_json(self) -> Dict[str, Union[_TSource, _TError]]:
        """Returns a json serializable representation of the error value."""
        return dict(error=self._error)

    def __match__(self, pattern: Any) -> Iterable[_TError]:
        if self is pattern or self == pattern:
            return [self.error]

        try:
            origin: Any = get_origin(pattern)
            if isinstance(self, origin or pattern):
                return [self.error]
        except TypeError:
            pass

        return []

    def __eq__(self, o: Any) -> bool:
        if isinstance(o, Error):
            return self.error == o.error  # type: ignore
        return False

    def __iter__(self) -> Iterator[_TSource]:
        """Return iterator for Error case."""

        # Raise class here so sub-classes like Failure works as well.
        raise self.__class__(self._error)

        # We're a generator
        while False:
            yield

    def __str__(self):
        return f"Error {self._error}"


def map(
    mapper: Callable[[_TSource], _TResult]
) -> Callable[[Result[_TSource, _TError]], Result[_TResult, _TError]]:
    def _map(result: Result[_TSource, _TError]) -> Result[_TResult, _TError]:
        return result.map(mapper)

    return _map


def bind(
    mapper: Callable[[_TSource], Result[_TResult, Any]]
) -> Callable[[Result[_TSource, _TError]], Result[_TResult, _TError]]:
    def _bind(result: Result[_TSource, _TError]) -> Result[_TResult, _TError]:
        return result.bind(mapper)

    return _bind


def to_json(source: Result[_TSource, _TError]) -> Dict[str, Union[_TSource, _TError]]:
    return source.to_json()


__all__ = [
    "Result",
    "Ok",
    "Error",
    "map",
    "bind",
    "to_json",
]<|MERGE_RESOLUTION|>--- conflicted
+++ resolved
@@ -30,12 +30,8 @@
 
 from .error import EffectError
 from .match import Case, SupportsMatch
-<<<<<<< HEAD
 from .pipe import pipe
 from .typing import Validated, Validator
-=======
-from .pipe import PipeMixin
->>>>>>> d3e961d1
 
 _TSource = TypeVar("_TSource")
 _TResult = TypeVar("_TResult")
@@ -46,7 +42,6 @@
 _TErrorM = TypeVar("_TErrorM")
 
 
-<<<<<<< HEAD
 
 def _validate(result: Any) -> Result[Any, Any]:
     if isinstance(result, Result):
@@ -60,17 +55,10 @@
     Iterable[_TSource],
     SupportsMatch[Union[_TSource, _TError]],
     Validated[Union[_TSource, _TError]],
-=======
-class Result(
-    Iterable[_TSource],
-    PipeMixin,
-    SupportsMatch[Union[_TSource, _TError]],
->>>>>>> d3e961d1
     ABC,
 ):
     """The result abstract base class."""
 
-<<<<<<< HEAD
     __validators__: List[Validator[_TSource]] = [_validate]
 
     @overload
@@ -111,8 +99,6 @@
         """Pipe result through the given functions."""
         return pipe(self, *args)
 
-=======
->>>>>>> d3e961d1
     @abstractmethod
     def map(self, mapper: Callable[[_TSource], _TResult]) -> Result[_TResult, _TError]:
         raise NotImplementedError
